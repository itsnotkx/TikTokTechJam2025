<<<<<<< HEAD
import React from "react";
import { Button, View, Text} from "react-native";
import { Video } from "expo-av";
import { router } from "expo-router";
import * as ImagePicker from "expo-image-picker";
import {useVideo} from "../context/VideoContext";
import { useState } from "react";

export default function Index() {
  // const [videoUri, setVideoUri] = useState<string | null>(null);
  const {videoUri, setVideoUri} = useVideo();
  const [resp, setResp] = useState<string | null>(null);
=======
import React, { useState } from "react";
import { Button, View, ActivityIndicator, Alert } from "react-native";
import * as ImagePicker from "expo-image-picker";
import { router } from "expo-router";
import { useVideo } from "../context/VideoContext";
import { api } from "../api/video";

export default function Index() {
  const { setVideoUri, setUpload } = useVideo();
  const [busy, setBusy] = useState(false);

  const startVideoJob = async (videoUri: string): Promise<string> => {
    const form = new FormData();
    form.append("file", {
      uri: videoUri,
      name: "clip.mp4",
      type: "video/mp4",
    } as any);
    const { jobId } = await api.uploadVideo(form); // <-- uses FormData-safe endpoint
    return jobId;                                   // <-- return a string, not a cast
  };
>>>>>>> 1869d314

  const pickVideo = async () => {
    const result = await ImagePicker.launchImageLibraryAsync({
      mediaTypes: ImagePicker.MediaTypeOptions.Videos,
      allowsEditing: true,
      quality: 1,
    });
    if (result.canceled) return;

    const uri = result.assets[0].uri;
    setBusy(true);
    try {
      setVideoUri(uri);
      setUpload({ status: "uploading" });

      const jobId = await startVideoJob(uri);       // <-- now a string
      setUpload({ status: "processing", jobId });       // <-- use a valid status from your union

      router.push("/editor");
    } catch (e: any) {
      const message = e?.message ?? "Unknown error";
      setUpload({ status: "error", message });
      Alert.alert("Upload failed", message);
    } finally {
      setBusy(false);
    }
  };

  const backendTest = async () => {
    fetch("http://localhost:8000/")
      .then((response) => response.json())
      .then((data) => setResp(data.message));

    console.log("resp:", resp);
  };

  return (
<<<<<<< HEAD
    <View style={{ justifyContent: "center", alignItems: "center", flex: 1}}>
      <Button title="Upload Video" onPress={pickVideo} />
      <Button title="Backend Testing" onPress={backendTest} />
      {resp ? <Text>{JSON.stringify(resp)}</Text> : <Text>No response</Text>}
      {/* {videoUri && (
        <Video
          source={{ uri: videoUri }}
          style={{ width: "100%", height: 300 }}
          useNativeControls
        />
      )} */}
=======
    <View style={{ justifyContent: "center", alignItems: "center", flex: 1 }}>
      <Button title={busy ? "Starting…" : "Upload Video"} onPress={pickVideo} disabled={busy} />
      {busy && <ActivityIndicator style={{ marginTop: 12 }} />}
>>>>>>> 1869d314
    </View>
  );
}<|MERGE_RESOLUTION|>--- conflicted
+++ resolved
@@ -1,17 +1,3 @@
-<<<<<<< HEAD
-import React from "react";
-import { Button, View, Text} from "react-native";
-import { Video } from "expo-av";
-import { router } from "expo-router";
-import * as ImagePicker from "expo-image-picker";
-import {useVideo} from "../context/VideoContext";
-import { useState } from "react";
-
-export default function Index() {
-  // const [videoUri, setVideoUri] = useState<string | null>(null);
-  const {videoUri, setVideoUri} = useVideo();
-  const [resp, setResp] = useState<string | null>(null);
-=======
 import React, { useState } from "react";
 import { Button, View, ActivityIndicator, Alert } from "react-native";
 import * as ImagePicker from "expo-image-picker";
@@ -33,7 +19,6 @@
     const { jobId } = await api.uploadVideo(form); // <-- uses FormData-safe endpoint
     return jobId;                                   // <-- return a string, not a cast
   };
->>>>>>> 1869d314
 
   const pickVideo = async () => {
     const result = await ImagePicker.launchImageLibraryAsync({
@@ -62,32 +47,10 @@
     }
   };
 
-  const backendTest = async () => {
-    fetch("http://localhost:8000/")
-      .then((response) => response.json())
-      .then((data) => setResp(data.message));
-
-    console.log("resp:", resp);
-  };
-
   return (
-<<<<<<< HEAD
-    <View style={{ justifyContent: "center", alignItems: "center", flex: 1}}>
-      <Button title="Upload Video" onPress={pickVideo} />
-      <Button title="Backend Testing" onPress={backendTest} />
-      {resp ? <Text>{JSON.stringify(resp)}</Text> : <Text>No response</Text>}
-      {/* {videoUri && (
-        <Video
-          source={{ uri: videoUri }}
-          style={{ width: "100%", height: 300 }}
-          useNativeControls
-        />
-      )} */}
-=======
     <View style={{ justifyContent: "center", alignItems: "center", flex: 1 }}>
       <Button title={busy ? "Starting…" : "Upload Video"} onPress={pickVideo} disabled={busy} />
       {busy && <ActivityIndicator style={{ marginTop: 12 }} />}
->>>>>>> 1869d314
     </View>
   );
 }